--- conflicted
+++ resolved
@@ -55,7 +55,7 @@
 
       raise ArgumentError, "hour must be between 0 and 24" unless (0..24).include?(@hour)
       if @hour == 24 && (@minute != 0 || @second != 0)
-        raise ArgumentError, "hour can only be 24 when minute and seconds are 0"
+        raise ArgumentError, "hour can only be 24 when minute and second are 0"
       end
       raise ArgumentError, "minute must be between 0 and 59" unless (0..59).include?(@minute)
       raise ArgumentError, "second must be between 0 and 59" unless (0..59).include?(@second)
@@ -87,10 +87,12 @@
 
     # Formats identically to Time#strftime
     def strftime(format_string)
+      # Special case 2400 because strftime will load TimeOfDay into Time which
+      # will convert 24 to 0
+      format_string.gsub!(/%H|%k/, '24') if @hour == 24
       Time.local(2000,1,1, @hour, @minute, @second).strftime(format_string)
     end
 
-<<<<<<< HEAD
     def to_formatted_s(format = :default)
       if formatter = FORMATS[format]
         if formatter.respond_to?(:call)
@@ -101,14 +103,6 @@
       else
         strftime "%H:%M:%S"
       end
-=======
-    def to_s
-      # Special case 2400 because strftime will load TimeOfDay into Time which
-      # will convert 24 to 0
-      return "24:00:00" if @hour == 24
-
-      strftime "%H:%M:%S"
->>>>>>> 6e893d02
     end
     alias_method :to_s, :to_formatted_s
 
@@ -138,12 +132,8 @@
     #
     #   TimeOfDay.from_second_of_day(3600) == TimeOfDay.new(1)   # => true
     def self.from_second_of_day(second_of_day)
-<<<<<<< HEAD
       second_of_day = Integer(second_of_day)
-=======
       return new 24 if second_of_day == NUM_SECONDS_IN_DAY
-
->>>>>>> 6e893d02
       remaining_seconds = second_of_day % NUM_SECONDS_IN_DAY
       hour = remaining_seconds / NUM_SECONDS_IN_HOUR
       remaining_seconds -= hour * NUM_SECONDS_IN_HOUR
@@ -209,38 +199,23 @@
       (Time.respond_to?(:zone) && Time.zone) || Time
     end
 
-    class ActiveRecordTimeDumpError < StandardError
-      def message
-"ActiveRecord automatically converts 24:00:00 to 00:00:00. To avoid data loss, Tod::TimeOfDay.dump detects this is about to occur and raises this exception. See https://github.com/rails/rails/issues/7125 for more information."
-      end
-    end
-
     def self.dump(time_of_day)
-<<<<<<< HEAD
       if time_of_day.is_a? Hash
         # rails multiparam attribute
         hour,minute,second = time_of_day[4], time_of_day[5], time_of_day[6]
         ::Tod::TimeOfDay.new(hour, minute, second).to_s
       elsif time_of_day.to_s == ''
-=======
-      s = time_of_day.to_s
-      case s
-      when ''
->>>>>>> 6e893d02
         nil
-      when '24:00:00'
-        raise ActiveRecordTimeDumpError
-      else
-<<<<<<< HEAD
+      else
         Tod::TimeOfDay(time_of_day).to_s
-=======
-        s
->>>>>>> 6e893d02
       end
     end
 
     def self.load(time)
-      ::Tod::TimeOfDay(time) if time && !time.to_s.empty?
+      if time && !time.to_s.empty?
+        return ::Tod::TimeOfDay.new(24) if time.respond_to?(:day) && time.day == 2 && time.hour == 0 && time.min == 0 && time.sec == 0
+        ::Tod::TimeOfDay(time)
+      end
     end
   end
 end