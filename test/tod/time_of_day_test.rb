--- conflicted
+++ resolved
@@ -3,13 +3,8 @@
 describe "TimeOfDay" do
   describe "#initialize" do
     it "blocks invalid hours" do
-<<<<<<< HEAD
-      assert_raises(ArgumentError) { Tod::TimeOfDay.new(-1) }
-      assert_raises(ArgumentError) { Tod::TimeOfDay.new 24 }
-=======
       assert_raises(ArgumentError) { Tod::TimeOfDay.new -1 }
       assert_raises(ArgumentError) { Tod::TimeOfDay.new 25 }
->>>>>>> 6e893d02
     end
 
     it "blocks invalid minutes" do
@@ -135,7 +130,7 @@
       assert_equal Tod::TimeOfDay.new(8,20,0), Tod::TimeOfDay.new(8,20,00).round(300)
       assert_equal Tod::TimeOfDay.new(9,0,0), Tod::TimeOfDay.new(8,58,00).round(300)
       assert_equal Tod::TimeOfDay.new(8,0,0), Tod::TimeOfDay.new(8,02,29).round(300)
-      assert_equal Tod::TimeOfDay.new(0,0,0), Tod::TimeOfDay.new(23,58,29).round(300)
+      assert_equal Tod::TimeOfDay.new(24,0,0), Tod::TimeOfDay.new(23,58,29).round(300)
     end
   end
 
