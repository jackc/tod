require File.expand_path(File.join(File.dirname(__FILE__),'..','test_helper'))

describe "Shift" do
  describe "#initialize" do
    it "parses bounds" do
      shift = Tod::Shift.new Tod::TimeOfDay.new(8), Tod::TimeOfDay.new(10), false
      refute shift.exclude_end?

      shift = Tod::Shift.new Tod::TimeOfDay.new(8), Tod::TimeOfDay.new(10), true
      assert shift.exclude_end?
    end
  end

  describe "#duration" do
    it "returns correct duration when first time is lower than the second one" do
      duration_expected = 4 * 60 * 60 + 30 * 60 + 30 # 4 hours, 30 min and 30 sec later
      tod1 = Tod::TimeOfDay.new 8,30
      tod2 = Tod::TimeOfDay.new 13,00,30
      shift = Tod::Shift.new tod1, tod2
      duration = shift.duration
      assert_equal duration, duration_expected
    end

    it "returns correct duration when first time is greater than the second one" do
      duration_expected = 4 * 60 * 60 + 30 * 60 + 30 # 4 hours, 30 min and 30 sec later
      tod1 = Tod::TimeOfDay.new 22,30
      tod2 = Tod::TimeOfDay.new 3,00,30
      shift = Tod::Shift.new tod1, tod2
      duration = shift.duration
      assert_equal duration, duration_expected
    end

    it "is zero when both times are equal" do
      tod1 = Tod::TimeOfDay.new 3,00,30
      shift = Tod::Shift.new tod1, tod1
      duration = shift.duration
      assert_equal duration, 0
    end
  end

  describe "overlaps?" do
    it "is true when shifts overlap" do
      shift1 = Tod::Shift.new(Tod::TimeOfDay.new(12), Tod::TimeOfDay.new(18))
      shift2 = Tod::Shift.new(Tod::TimeOfDay.new(13), Tod::TimeOfDay.new(15))
      assert shift1.overlaps?(shift2)

      # Additional Testing for Shifts that span from one day to another
      cases = [
        [5, 8, 7, 2],
        [7, 2, 1, 8],
        [7, 2, 5, 8],
        [4, 8, 1, 5],
        [1, 5, 4, 8],
        [7, 2, 1, 4],
        [1, 4, 7, 2],
        [1, 4, 3, 2],
        [5, 8, 7, 2],
        [7, 2, 8, 3],
        [7, 2, 6, 3],
        [7, 2, 1, 8]
      ]

      cases.each do |c|
        shift1 = Tod::Shift.new(Tod::TimeOfDay.new(c[0]), Tod::TimeOfDay.new(c[1]))
        shift2 = Tod::Shift.new(Tod::TimeOfDay.new(c[2]), Tod::TimeOfDay.new(c[3]))
        assert shift1.overlaps?(shift2), "Failed with args: #{c}"
      end
    end

    it "is false when shifts don't overlap" do
      shift1 = Tod::Shift.new(Tod::TimeOfDay.new(1), Tod::TimeOfDay.new(5))
      shift2 = Tod::Shift.new(Tod::TimeOfDay.new(9), Tod::TimeOfDay.new(12))
      refute shift1.overlaps?(shift2)

      # Additional Testing for Shifts that span from one day to another
      cases = [
        [7, 8, 1, 5],
        [1, 5, 7, 8],
        [7, 2, 3, 4],
        [3, 4, 5, 2],
        [1, 5, 9, 12]
      ]

      cases.each do |c|
        shift1 = Tod::Shift.new(Tod::TimeOfDay.new(c[0]), Tod::TimeOfDay.new(c[1]))
        shift2 = Tod::Shift.new(Tod::TimeOfDay.new(c[2]), Tod::TimeOfDay.new(c[3]))
        refute shift1.overlaps?(shift2), "Failed with args: #{c}"
      end
    end

    it "is true when shifts touch with inclusive end" do
      shift1 = Tod::Shift.new(Tod::TimeOfDay.new(1), Tod::TimeOfDay.new(5))
      shift2 = Tod::Shift.new(Tod::TimeOfDay.new(5), Tod::TimeOfDay.new(12))
      assert shift1.overlaps?(shift2)
    end

    it "is false when shifts touch with exclusive end" do
      shift1 = Tod::Shift.new(Tod::TimeOfDay.new(1), Tod::TimeOfDay.new(5), true)
      shift2 = Tod::Shift.new(Tod::TimeOfDay.new(5), Tod::TimeOfDay.new(12), true)
      refute shift1.overlaps?(shift2)
    end
  end

  describe "contains?" do
    it "is true when one shift contains another" do
      outside = Tod::Shift.new(Tod::TimeOfDay.new(12), Tod::TimeOfDay.new(18))
      inside = Tod::Shift.new(Tod::TimeOfDay.new(13), Tod::TimeOfDay.new(15))
      assert outside.contains?(inside)
    end

    it "is false when a shift is contained by another" do
      outside = Tod::Shift.new(Tod::TimeOfDay.new(12), Tod::TimeOfDay.new(18))
      inside = Tod::Shift.new(Tod::TimeOfDay.new(13), Tod::TimeOfDay.new(15))
      refute inside.contains?(outside)
    end

    it "is false when shifts don't even overlap" do
      shift1 = Tod::Shift.new(Tod::TimeOfDay.new(12), Tod::TimeOfDay.new(15))
      shift2 = Tod::Shift.new(Tod::TimeOfDay.new(18), Tod::TimeOfDay.new(19))
      refute shift1.contains?(shift2)
    end
  end

  describe "#include?" do
    # |------------------------|--------T1----V----T2----|------------------------|
    it "is true when value is between ToDs and boths tods are in the same day" do
      tod1  = Tod::TimeOfDay.new 8
      tod2  = Tod::TimeOfDay.new 16
      value = Tod::TimeOfDay.new 12
      shift = Tod::Shift.new tod1, tod2
      assert shift.include?(value)
    end

    # |------------------T1----|-------V----------T2-----|------------------------|
    it "is true when value is on second day between ToDs and start ToD is in a different day" do
      tod1  = Tod::TimeOfDay.new 20
      tod2  = Tod::TimeOfDay.new 15
      value = Tod::TimeOfDay.new 12
      shift = Tod::Shift.new tod1, tod2
      assert shift.include?(value)
    end

    # |------------------T1--V-|------------------T2-----|------------------------|
    it "is true when value is on first day between ToDs and start ToD is in a different day" do
      tod1  = Tod::TimeOfDay.new 20
      tod2  = Tod::TimeOfDay.new 15
      value = Tod::TimeOfDay.new 22
      shift = Tod::Shift.new tod1, tod2
      assert shift.include?(value)
    end

    # |------------------------|--------T1----------V----|----T2------------------|
    it "is true when value is on first day between ToDs and end ToD is in a different day" do
      tod1  = Tod::TimeOfDay.new 16
      tod2  = Tod::TimeOfDay.new 4
      value = Tod::TimeOfDay.new 20
      shift = Tod::Shift.new tod1, tod2
      assert shift.include?(value)
    end

    # |------------------------|--------T1---------------|--V---T2----------------|
    it "is true when value is on second day between ToDs and end ToD is in a different day" do
      tod1  = Tod::TimeOfDay.new 16
      tod2  = Tod::TimeOfDay.new 4
      value = Tod::TimeOfDay.new 2
      shift = Tod::Shift.new tod1, tod2
      assert shift.include?(value)
    end

    # |------------------------|--------T1-----T2----V---|------------------------|
    it "is false when value is after second ToD" do
      tod1  = Tod::TimeOfDay.new 10
      tod2  = Tod::TimeOfDay.new 16
      value = Tod::TimeOfDay.new 20
      shift = Tod::Shift.new tod1, tod2
      refute shift.include?(value)
    end

    # |------------------------|--V-----T1-----T2--------|------------------------|
    it "is false when value is before first ToD" do
      tod1  = Tod::TimeOfDay.new 10
      tod2  = Tod::TimeOfDay.new 16
      value = Tod::TimeOfDay.new 8
      shift = Tod::Shift.new tod1, tod2
      refute shift.include?(value)
    end

    # |------------------------|--------T1-----T2V-------|------------------------|
    it "is false when value is equal to second ToD and Shift is ending exclusive" do
      tod1  = Tod::TimeOfDay.new 10
      tod2  = Tod::TimeOfDay.new 16
      value = Tod::TimeOfDay.new 16
      shift = Tod::Shift.new tod1, tod2, true
      refute shift.include?(value)
    end

    # |------------------------|--------T1-----T2V-------|------------------------|
    it "is true when value is equal to second ToD and Shift is ending inclusive" do
      tod1  = Tod::TimeOfDay.new 10
      tod2  = Tod::TimeOfDay.new 16
      value = Tod::TimeOfDay.new 16
      shift = Tod::Shift.new tod1, tod2, false
      assert shift.include?(value)
    end
  end

<<<<<<< HEAD
  describe "#==" do
    it "is true when the beginning time, end time, and exclude end are the same" do
      tod1 = Tod::TimeOfDay.new 8,30
      tod2 = Tod::TimeOfDay.new 13,00,30
      shift1 = Tod::Shift.new tod1, tod2
      shift2 = Tod::Shift.new tod1, tod2
      assert shift1 == shift2
    end

    it "is false when the beginning time is different" do
      tod1 = Tod::TimeOfDay.new 8,30
      tod2 = Tod::TimeOfDay.new 13,00,30
      shift1 = Tod::Shift.new tod1, tod2
      shift2 = Tod::Shift.new tod1, Tod::TimeOfDay.new(14,00)
      assert !(shift1 == shift2)
    end

    it "is false when the ending time is different" do
      tod1 = Tod::TimeOfDay.new 8,30
      tod2 = Tod::TimeOfDay.new 13,00,30
      shift1 = Tod::Shift.new tod1, tod2
      shift2 = Tod::Shift.new Tod::TimeOfDay.new(9,30), tod2
      assert !(shift1 == shift2)
    end

    it "is false when exclude end is different" do
      tod1 = Tod::TimeOfDay.new 8,30
      tod2 = Tod::TimeOfDay.new 13,00,30
      shift1 = Tod::Shift.new tod1, tod2
      shift2 = Tod::Shift.new tod1, tod2, true
      assert !(shift1 == shift2)
    end
  end

  describe "#eql?" do
    it "is true when the beginning time, end time, and exclude end are the same" do
      tod1 = Tod::TimeOfDay.new 8,30
      tod2 = Tod::TimeOfDay.new 13,00,30
      shift1 = Tod::Shift.new tod1, tod2
      shift2 = Tod::Shift.new tod1, tod2
      assert shift1.eql?(shift2)
    end

    it "is false when the beginning time is different" do
      tod1 = Tod::TimeOfDay.new 8,30
      tod2 = Tod::TimeOfDay.new 13,00,30
      shift1 = Tod::Shift.new tod1, tod2
      shift2 = Tod::Shift.new tod1, Tod::TimeOfDay.new(14,00)
      assert !shift1.eql?(shift2)
    end

    it "is false when the ending time is different" do
      tod1 = Tod::TimeOfDay.new 8,30
      tod2 = Tod::TimeOfDay.new 13,00,30
      shift1 = Tod::Shift.new tod1, tod2
      shift2 = Tod::Shift.new Tod::TimeOfDay.new(9,30), tod2
      assert !shift1.eql?(shift2)
    end

    it "is false when exclude end is different" do
      tod1 = Tod::TimeOfDay.new 8,30
      tod2 = Tod::TimeOfDay.new 13,00,30
      shift1 = Tod::Shift.new tod1, tod2
      shift2 = Tod::Shift.new tod1, tod2, true
      assert !shift1.eql?(shift2)
    end
  end

  describe "#hash" do
    it "is the same when the beginning time, end time, and exclude end are the same" do
      tod1 = Tod::TimeOfDay.new 8,30
      tod2 = Tod::TimeOfDay.new 13,00,30
      shift1 = Tod::Shift.new tod1, tod2
      shift2 = Tod::Shift.new tod1, tod2
      assert_equal shift1.hash, shift2.hash
    end

    it "is usually different when the beginning time is different" do
      tod1 = Tod::TimeOfDay.new 8,30
      tod2 = Tod::TimeOfDay.new 13,00,30
      shift1 = Tod::Shift.new tod1, tod2
      shift2 = Tod::Shift.new tod1, Tod::TimeOfDay.new(14,00)
      assert shift1.hash != shift2.hash
    end

    it "is usually different when the ending time is different" do
      tod1 = Tod::TimeOfDay.new 8,30
      tod2 = Tod::TimeOfDay.new 13,00,30
      shift1 = Tod::Shift.new tod1, tod2
      shift2 = Tod::Shift.new Tod::TimeOfDay.new(9,30), tod2
      assert shift1.hash != shift2.hash
    end

    it "is usually different when exclude end is different" do
      tod1 = Tod::TimeOfDay.new 8,30
      tod2 = Tod::TimeOfDay.new 13,00,30
      shift1 = Tod::Shift.new tod1, tod2
      shift2 = Tod::Shift.new tod1, tod2, true
      assert shift1.hash != shift2.hash
=======
  describe "slide" do
    it "handles positive numbers" do
      slide = 30 * 60 # 30 minutes in seconds

      beginning_expected = Tod::TimeOfDay.new 10, 30
      ending_expected = Tod::TimeOfDay.new 16, 30

      beginning  = Tod::TimeOfDay.new 10
      ending  = Tod::TimeOfDay.new 16
      shift = Tod::Shift.new(beginning, ending, false).slide(slide)

      assert_equal beginning_expected, shift.beginning
      assert_equal ending_expected, shift.ending
      refute shift.exclude_end?
    end

    it "handles negative numbers" do
      slide = -30 * 60 # -30 minutes in seconds

      beginning_expected = Tod::TimeOfDay.new 9, 30
      ending_expected = Tod::TimeOfDay.new 15, 30

      beginning  = Tod::TimeOfDay.new 10
      ending  = Tod::TimeOfDay.new 16
      shift = Tod::Shift.new(beginning, ending, false).slide(slide)

      assert_equal beginning_expected, shift.beginning
      assert_equal ending_expected, shift.ending
      refute shift.exclude_end?
    end

    it "handles ActiveSupport::Duration" do
      slide = 30.minutes

      beginning_expected = Tod::TimeOfDay.new 10, 30
      ending_expected = Tod::TimeOfDay.new 16, 30

      beginning  = Tod::TimeOfDay.new 10
      ending  = Tod::TimeOfDay.new 16
      shift = Tod::Shift.new(beginning, ending, false).slide(slide)

      assert_equal beginning_expected, shift.beginning
      assert_equal ending_expected, shift.ending
      refute shift.exclude_end?
>>>>>>> b14e8c03
    end
  end
end<|MERGE_RESOLUTION|>--- conflicted
+++ resolved
@@ -204,7 +204,6 @@
     end
   end
 
-<<<<<<< HEAD
   describe "#==" do
     it "is true when the beginning time, end time, and exclude end are the same" do
       tod1 = Tod::TimeOfDay.new 8,30
@@ -304,7 +303,9 @@
       shift1 = Tod::Shift.new tod1, tod2
       shift2 = Tod::Shift.new tod1, tod2, true
       assert shift1.hash != shift2.hash
-=======
+    end
+  end
+
   describe "slide" do
     it "handles positive numbers" do
       slide = 30 * 60 # 30 minutes in seconds
@@ -349,7 +350,6 @@
       assert_equal beginning_expected, shift.beginning
       assert_equal ending_expected, shift.ending
       refute shift.exclude_end?
->>>>>>> b14e8c03
     end
   end
 end